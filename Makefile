--- conflicted
+++ resolved
@@ -10,13 +10,8 @@
 	cd ${ROOT_DIR}/demo/getting_started && go generate
 clean:
 	rm -f ${ROOT_DIR}/demo/getting_started/pkg/ocdemo/oc.go
-<<<<<<< HEAD
-all:
-	clean generate test
-=======
 deps:
 	go get -t -d ./...
 install: deps generate
 all:
-	clean deps generate test
->>>>>>> 834b93ad
+	clean deps generate test