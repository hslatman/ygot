// Copyright 2017 Google Inc.
//
// Licensed under the Apache License, Version 2.0 (the "License");
// you may not use this file except in compliance with the License.
// You may obtain a copy of the License at
//
//      http://www.apache.org/licenses/LICENSE-2.0
//
// Unless required by applicable law or agreed to in writing, software
// distributed under the License is distributed on an "AS IS" BASIS,
// WITHOUT WARRANTIES OR CONDITIONS OF ANY KIND, either express or implied.
// See the License for the specific language governing permissions and
// limitations under the License.
package ygen

import (
	"bytes"
	"fmt"
	"sort"
	"strings"
	"text/template"

	"github.com/openconfig/goyang/pkg/yang"
)

const (
	protoEnumZeroName string = "UNSET"
)

// protoMsgField describes a field of a protobuf message.
type protoMsgField struct {
	Tag        uint32            // Tag is the field number that should be used in the protobuf message.
	Name       string            // Name is the field's name.
	Type       string            // Type is the protobuf type for the field.
	IsRepeated bool              // IsRepeated indicates whether the field is repeated.
	Extensions map[string]string // Extensions is the set of field tags that are applied to the field.
}

// protoMsg describes a protobuf message.
type protoMsg struct {
	Name     string                   // Name is the name of the protobuf message to be output.
	YANGPath string                   // YANGPath stores the path that the message corresponds to within the YANG schema.
	Fields   []*protoMsgField         // Fields is a slice of the fields that are within the message.
	Imports  []string                 // Imports is a slice of strings that contains the relative import paths that are required by this message.
	Enums    map[string]*protoMsgEnum // Embedded enumerations within the message.
}

// protoMsgEnum represents an embedded enumeration within a protobuf message.
type protoMsgEnum struct {
	Values map[int64]string // The values that the enumerated type can take.
}

// protoEnum represents an enumeration that is defined at the root of a protobuf
// package.
type protoEnum struct {
	Name        string           // The name of the enum within the protobuf package.
	Description string           // The description of the enumerated type within the YANG schema, used in comments.
	Values      map[int64]string // The values that the enumerated type can take.
}

// proto3Header describes the header of a Protobuf3 package.
type proto3Header struct {
	PackageName            string   // PackageName is the name of the package that is to be output.
	BaseImportPath         string   // BaseImportPath specifies the path to generated protobufs that are to be imported by this protobuf, for example, the base repository URL in GitHub.
	Imports                []string // Imports is the set of packages that should be imported by the package whose header is being output.
	SourceYANGFiles        []string // SourceYANGFiles specifies the list of the input YANG files that the protobuf is being generated based on.
	SourceYANGIncludePaths []string // SourceYANGIncludePaths specifies the list of the paths that were used to search for YANG imports.
	CompressPaths          bool     // CompressPaths indicates whether path compression was enabled or disabled for this generated protobuf.
	CallerName             string   // CallerName indicates the name of the entity initiating code generation.
}

const (
	// defaultBasePackageName defines the default base package that is
	// generated when generating proto3 code.
	defaultBasePackageName = "openconfig"
	// defaultEnumPackageName defines the default package name that is
	// used for the package that defines enumerated types that are
	// used throughout the schema.
	defaultEnumPackageName = "enums"
)

var (
	// protoHeaderTemplate is populated and output at the top of the protobuf code output.
	protoHeaderTemplate = `
{{- /**/ -}}
// {{ .PackageName }} is generated by {{ .CallerName }} as a protobuf
// representation of a YANG schema.
//
// Input schema modules:
{{- range $inputFile := .SourceYANGFiles }}
//  - {{ $inputFile }}
{{- end }}
// Include paths:
{{- range $importPath := .SourceYANGIncludePaths }}
//   - {{ $importPath }}
{{- end }}
syntax = "proto3";

package {{ .PackageName }};

import "github.com/openconfig/ygot/proto/ywrapper/ywrapper.proto";
import "github.com/openconfig/ygot/proto/yext/yext.proto";
{{ $publicImport := .BaseImportPath -}}
{{- range $importedProto := .Imports }}
import "{{ filepathJoin $publicImport $importedProto }}.proto";
{{ end -}}
`

	// protoMessageTemplate is populated for each entity that is mapped to a message
	// within the output protobuf.
	protoMessageTemplate = `
// {{ .Name }} represents the {{ .YANGPath }} YANG schema element.
message {{ .Name }} {
{{- range $ename, $enum := .Enums }}
  enum {{ $ename }} {
    {{- range $i, $val := $enum.Values }}
    {{ $ename }}_{{ $val }} = {{ $i }};
    {{- end }}
  }
{{- end -}}
{{- range $idx, $field := .Fields }}
  {{ if $field.IsRepeated }}repeated {{ end -}}
  {{ $field.Type }} {{ $field.Name }} = {{ $field.Tag }}
  {{- $noExtensions := len .Extensions -}}
  {{- if ne $noExtensions 0 -}} [
    {{- range $i, $opt := $field.Extensions -}}
      {{- $opt -}}
      {{- if ne (inc $i) $noExtensions -}}, {{- end }}
   {{- end -}}
  ]
  {{- end -}}
  ;
{{- end }}
}
`

	// protoListKeyTemplate is generated as a wrapper around each list entry within
	// a YANG schema that has a key.
	protoListKeyTemplate = `
// {{ .Name }} represents the list element {{ .YANGPath }} of the YANG schema. It
// contains only the keys of the list, and an embedded message containing all entries
// below this entity in the schema.
message {{ .Name }} {
{{- range $idx, $field := .Fields }}
  {{ $field.Type }} {{ $field.Name }} = {{ $field.Tag }}
{{- end }}
}
`

	// protoEnumTemplate is the template used to generate enumerations that are
	// not within a message. Such enums are used where there are referenced YANG
	// identity nodes, and where there are typedefs which include an enumeration.
	protoEnumTemplate = `
// {{ .Name }} represents an enumerated type generated for the {{ .Description }}.
enum {{ .Name }} {
{{- range $i, $val := .Values }}
  {{ $.Name }}_{{ $val }} = {{ $i }};
{{- end }}
}
`

	// protoTemplates is the set of templates that are referenced during protbuf
	// code generation.
	protoTemplates = map[string]*template.Template{
		"header": makeTemplate("header", protoHeaderTemplate),
		"msg":    makeTemplate("msg", protoMessageTemplate),
		"list":   makeTemplate("list", protoListKeyTemplate),
		"enum":   makeTemplate("enum", protoEnumTemplate),
	}
)

// writeProto3Header outputs the header for a proto3 generated file. It takes
// an input proto3Header struct specifying the input arguments describing the
// generated package, and returns a string containing the generated package's
// header.
func writeProto3Header(in proto3Header) (string, error) {
	if in.CallerName == "" {
		in.CallerName = callerName()
	}

	var b bytes.Buffer
	if err := protoTemplates["header"].Execute(&b, in); err != nil {
		return "", err
	}

	return b.String(), nil
}

<<<<<<< HEAD
// writeProto3Msg generates a protobuf message for the *yangDirectory described by msg.
// it uses the context of other messages to be generated (msgs), and the generator state
// stored in state to determine names of other messages.  compressPaths indicates whether
// path compression should be enabled for the code generation. The basePackageName
// supplied specifies the base package name that is used or the generated protobufs, and
// the enumPackageName specifies the name of the package which enumerated type defintiions
// are written to. Returns a string containing the name of the package that the message is
// within, a string containing the generated code for the protobuf message, a slice of
// strings containing the child packages that are required by this message and any errors
// encountered during proto generation.
func writeProto3Msg(msg *yangDirectory, msgs map[string]*yangDirectory, state *genState, compressPaths bool, basePackageName, enumPackageName string) (string, string, []string, []error) {
	msgDefs, errs := genProto3Msg(msg, msgs, state, compressPaths, basePackageName, enumPackageName)
=======
// generatedProto3Message contains the code for a proto3 message.
type generatedProto3Message struct {
	packageName     string   // packageName is the name of the package that the proto3 message is within.
	messageCode     string   // messageCode contains the proto3 definition of the message.
	requiredImports []string // requiredImports contains the imports that are required by the generated message.
}

// writeProto3Msg generates a protobuf message for the yangDirectory described by msg.
// It uses the context of other messages to be generated (msgs); the generator state
// (state) - which is used to determine the name of other messages; and the whether
// path compression is enabled (compressPaths). It returns a generatedProto3Msg which
// contains the package name that the message is part of, the generated protobuf code
// and the child packages that should be imported by a package which contains the
// generated protobuf message.
func writeProto3Msg(msg *yangDirectory, msgs map[string]*yangDirectory, state *genState, compressPaths bool) (*generatedProto3Message, []error) {
	msgDefs, errs := genProto3Msg(msg, msgs, state, compressPaths)
>>>>>>> bfaf352d
	if errs != nil {
		return nil, errs
	}

	if msg.entry.Parent == nil {
		return nil, []error{fmt.Errorf("YANG schema element %s does not have a parent, protobuf messages are not generated for modules", msg.entry.Path())}
	}

	// pkg is the name of the protobuf package, if the entry's parent has already
	// been seen in the schema, the same package name as for siblings of this
	// entry will be returned.
	pkg := state.protobufPackage(msg.entry, compressPaths)

	var b bytes.Buffer
	imports := map[string]interface{}{}
	for _, msgDef := range msgDefs {
		if err := protoTemplates["msg"].Execute(&b, msgDef); err != nil {
			return nil, []error{err}
		}
		addNewKeys(imports, msgDef.Imports)
	}

	return &generatedProto3Message{
		packageName:     pkg,
		messageCode:     b.String(),
		requiredImports: stringKeys(imports),
	}, nil

}

// genProto3Msg takes an input yangDirectory which describes a container or list entry
// within the YANG schema and returns a protoMsg which can be mapped to the protobuf
// code representing it. It uses the set of messages that have been extracted and the
// current generator state to map to other messages and ensure uniqueness of names.
// The configuration parameters for the current code generation required are supplied
// as arguments, particularly whether path is compression is enabled, the base package
// name and the name of the package that enumerated types are written to.
func genProto3Msg(msg *yangDirectory, msgs map[string]*yangDirectory, state *genState, compressPaths bool, basePackageName, enumPackageName string) ([]protoMsg, []error) {
	var errs []error

	var msgDefs []protoMsg

	msgDef := protoMsg{
		// msg.name is already specified to be CamelCase in the form we expect it
		// to be for the protobuf message name.
		Name:     msg.name,
		YANGPath: slicePathToString(msg.path),
		Enums:    make(map[string]*protoMsgEnum),
	}

	definedFieldNames := map[string]bool{}
	imports := map[string]interface{}{}

	// Traverse the fields in alphabetical order to ensure deterministic output.
	// TODO(robjs): Once the field tags are unique then make this sort on the
	// field tag.
	fNames := []string{}
	for name := range msg.fields {
		fNames = append(fNames, name)
	}
	sort.Strings(fNames)

	skipFields := map[string]bool{}
	if isKeyedList(msg.entry) {
		skipFields = listKeyFieldsMap(msg.entry)
	}
	for _, name := range fNames {
		// Skip fields that we are explicitly not asked to include.
		if _, ok := skipFields[name]; ok {
			continue
		}

		field := msg.fields[name]

		fieldDef := &protoMsgField{
			Name: makeNameUnique(safeProtoFieldName(name), definedFieldNames),
		}

		t, err := protoTagForEntry(field)
		if err != nil {
			errs = append(errs, fmt.Errorf("proto: could not generate tag for field %s: %v", field.Name, err))
			continue
		}
		fieldDef.Tag = t

		switch {
		case field.IsList():
			fieldType, keyMsg, err := protoListDefinition(field, msgs, state, compressPaths)
			if err != nil {
				errs = append(errs, fmt.Errorf("could not define list %s: %v", field.Path(), err))
				continue
			}
			if keyMsg != nil {
				msgDefs = append(msgDefs, *keyMsg)
			}
			fieldDef.Type = fieldType
			// Lists are always repeated fields.
			fieldDef.IsRepeated = true
		case field.IsDir():
			childmsg, ok := msgs[field.Path()]
			if !ok {
				err = fmt.Errorf("proto: could not resolve %s into a defined struct", field.Path())
			} else {

				childpkg := state.protobufPackage(childmsg.entry, compressPaths)

				// Add the import to the slice of imports if it is not already
				// there. This allows the message file to import the required
				// child packages.
				childpath := strings.Replace(childpkg, ".", "/", -1)
<<<<<<< HEAD
				imports = appendEntriesNotIn(imports, []string{childpath})
				fieldDef.Type = fmt.Sprintf("%s.%s", childpkg, childmsg.name)
			}
		case field.IsLeaf() || field.IsLeafList():
			var protoType mappedType
			protoType, err = state.yangTypeToProtoType(resolveTypeArgs{yangType: field.Type, contextEntry: field}, basePackageName, enumPackageName)
			switch {
			case field.Type.Kind == yang.Yenum && field.Type.Name == "enumeration":
				// For fields that are enumerations, then we embed an enum within
				// the Protobuf message. Check for the type of the name to ensure
				// that this is a simple enumeration leaf, not a typedef.
				enum, eerr := genProtoEnum(field)
				if eerr != nil {
					err = eerr
				} else {
					e := makeNameUnique(protoType.nativeType, definedFieldNames)
					msgDef.Enums[e] = enum
					fieldDef.Type = e
				}
			case field.Type.Kind == yang.Yenum, field.Type.Kind == yang.Yidentityref:
				// When we have an enumeration that is a typedef, or an identityref then we need
				// to reference the enumerated package.
				imports = appendEntriesNotIn(imports, []string{fmt.Sprintf("%s/%s", basePackageName, enumPackageName)})
				fallthrough
			default:
				fieldDef.Type = protoType.nativeType
=======
				if _, ok := imports[childpath]; !ok {
					imports[childpath] = true
				}
				fieldDef.Type = fmt.Sprintf("%s.%s", childpkg, childmsg.name)
			}
		case field.IsLeaf() || field.IsLeafList():
			fieldType, enum, err := protoLeafDefinition(field, definedFieldNames, state)
			if err != nil {
				errs = append(errs, fmt.Errorf("could not define field %s: %v", field.Path(), err))
				continue
			}

			fieldDef.Type = fieldType
			if enum != nil {
				msgDef.Enums[fieldType] = enum
>>>>>>> bfaf352d
			}

			if field.ListAttr != nil {
				fieldDef.IsRepeated = true
			}
		default:
			err = fmt.Errorf("proto: unknown field type in message %s, field %s", msg.name, field.Name)
		}

		if err != nil {
			errs = append(errs, err)
			continue
		}
		msgDef.Fields = append(msgDef.Fields, fieldDef)
	}

	msgDef.Imports = stringKeys(imports)

	return append(msgDefs, msgDef), errs
}

// writeProtoEnums takes a map of enumerations, described as yangEnum structs, and returns
// the mapped protobuf enum definition that is required. It skips any identified enumerated
// type that is a simple enumerated leaf, as these are output as embedded enumerations within
// each message. It returns a slice of srings containing the generated code, and the slice
// of errors experienced.
func writeProtoEnums(enums map[string]*yangEnum) ([]string, []error) {
	var errs []error
	var genEnums []string
	for _, enum := range enums {
		if enum.entry.Type.Kind == yang.Yenum && enum.entry.Type.Name == "enumeration" {
			// Skip simple enumerations.
			continue
		}

		p := &protoEnum{Name: enum.name}
		switch {
		case enum.entry.Type.IdentityBase != nil:
			// This input enumeration is an identityref leaf. The values are based on
			// the name of the identities that correspond with the base, and the value
			// is gleaned from the YANG schema.
			values := map[int64]string{0: "UNSET"}

			// TODO(robjs): Implement a consistent approach for enumeration values.
			// This approach will cause issues when there is an entry added which
			// causes an entry earlier in the sequence than others.
			names := []string{}
			for _, v := range enum.entry.Type.IdentityBase.Values {
				names = append(names, safeProtoEnumName(v.Name))
			}
			sort.Strings(names)

			for i, n := range names {
				values[int64(i)+1] = n
			}
			p.Values = values
			p.Description = fmt.Sprintf("YANG identity %s", enum.entry.Type.IdentityBase.Name)
		case enum.entry.Type.Kind == yang.Yenum:
			ge, err := genProtoEnum(enum.entry)
			if err != nil {
				errs = append(errs, err)
				continue
			}
			p.Values = ge.Values
			p.Description = fmt.Sprintf("YANG typedef %s", enum.entry.Type.Name)
		case len(enum.entry.Type.Type) != 0:
			errs = append(errs, fmt.Errorf("unimplemented: support for multiple enumerations within a union for %v", enum.name))
			continue
		default:
			errs = append(errs, fmt.Errorf("unknown type of enumerated value in writeProtoEnums for %s, got: %v", enum.name, enum))
		}

		var b bytes.Buffer
		if err := protoTemplates["enum"].Execute(&b, p); err != nil {
			errs = append(errs, fmt.Errorf("cannot generate enumeration for %s: %v", enum.name, err))
			continue
		}
		genEnums = append(genEnums, b.String())
	}

	if len(errs) != 0 {
		return nil, errs
	}
	return genEnums, nil
}

// genProtoEnum takes an input yang.Entry that contains an enumerated type
// and returns a protoMsgEnum that contains its definition within the proto
// schema.
func genProtoEnum(field *yang.Entry) (*protoMsgEnum, error) {
	eval := map[int64]string{}
	names := field.Type.Enum.NameMap()
	eval[0] = protoEnumZeroName
	if d := field.DefaultValue(); d != "" {
		if _, ok := names[d]; !ok {
			return nil, fmt.Errorf("enumeration %s specified a default - %s - that was not a valid value", field.Path(), d)
		}
		eval[0] = d
	}

	for n := range names {
		if n == field.DefaultValue() {
			// Can't happen if there was not a default, since "" is not
			// a valid enumeration name in YANG.
			continue
		}
		// We always add one to the value that is returned to ensure that
		// we never redefine value 0.
		eval[field.Type.Enum.Value(n)+1] = safeProtoEnumName(n)
	}

	// TODO(robjs): Embed an option into the message such that we can persist
	// the eval map -- this would allow a consumer to be able to map back to the
	// string that is in the YANG schema.
	return &protoMsgEnum{Values: eval}, nil
}

// protoListDefinition takes an input field described by a yang.Entry, the generator context (the set of proto messages, and the generator
// state), along with whether path compression is enabled and generates the proto message definition for the list. It returns the type
// that the field within the parent should be mapped to, and an optional key proto definition (in the case of keyed lists).
func protoListDefinition(field *yang.Entry, msgs map[string]*yangDirectory, state *genState, compressPaths bool) (string, *protoMsg, error) {
	listMsg, ok := msgs[field.Path()]
	if !ok {
		return "", nil, fmt.Errorf("proto: could not resolve list %s into a defined message", field.Path())
	}

	listMsgName, ok := state.uniqueDirectoryNames[field.Path()]
	if !ok {
		return "", nil, fmt.Errorf("proto: could not find unique message name for %s", field.Path())
	}

	childPkg := state.protobufPackage(listMsg.entry, compressPaths)

	var fieldType string
	var listKeyMsg *protoMsg
	if !isKeyedList(listMsg.entry) {
		// In proto3 we represent unkeyed lists as a
		// repeated field of the parent message.
		fieldType = fmt.Sprintf("%s.%s", childPkg, listMsgName)
	} else {
		// YANG lists are mapped to a repeated message structure as described
		// in the YANG to Protobuf transformation specification.
		// TODO(robjs): Link to the published transformation specification.
		var err error
		listKeyMsg, err = genListKeyProto(listMsg, listMsgName, childPkg, state)
		if err != nil {
			return "", nil, fmt.Errorf("proto: could not build mapping for list entry %s: %v", field.Path(), err)
		}
		// The type of this field is just the key message's name, since it
		// will be in the same package as the field's parent.
		fieldType = listKeyMsg.Name
	}
	return fieldType, listKeyMsg, nil
}

// protoLeafDefinition takes an input yang.Entry, the current set of defined field names, and the generator state and
// returns a type name, and an optional enum type that is used for the field.
func protoLeafDefinition(field *yang.Entry, definedFieldNames map[string]bool, state *genState) (string, *protoMsgEnum, error) {
	protoType, err := state.yangTypeToProtoType(resolveTypeArgs{yangType: field.Type, contextEntry: field})
	if err != nil {
		return "", nil, err
	}

	typeName := protoType.nativeType
	var enum *protoMsgEnum
	if isEnumerationLeaf(field) {
		// For fields that are simple enumerations within a message, then we embed an enumeration
		// within the Protobuf message.
		enum, err = genProtoEnum(field)
		if err != nil {
			return "", nil, err
		}

		typeName = makeNameUnique(protoType.nativeType, definedFieldNames)
	}

	return typeName, enum, nil
}

// safeProtoFieldName takes an input string which represents the name of a YANG schema
// element and sanitises for use as a protobuf field name.
func safeProtoFieldName(name string) string {
	// YANG identifiers must match the definition:
	//    ;; An identifier MUST NOT start with (('X'|'x') ('M'|'m') ('L'|'l'))
	//       identifier          = (ALPHA / "_")
	//                                *(ALPHA / DIGIT / "_" / "-" / ".")
	// For Protobuf they must match:
	//	ident = letter { letter | decimalDigit | "_" }
	//
	// Therefore we need to ensure that the "-", and "." characters that are allowed
	// in the YANG are replaced.
	replacer := strings.NewReplacer(
		".", "_",
		"-", "_",
	)
	return replacer.Replace(name)
}

// safeProtoEnumName takes na input string which represents the name of a YANG enumeration
// value, or identity name, and sanitises it for use in a protobuf schema.
func safeProtoEnumName(name string) string {
	replacer := strings.NewReplacer(
		".", "_",
		"*", "_",
		"/", "_",
	)
	return replacer.Replace(name)
}

// fieldTag returns a protobuf tag value for the entry e. The tag value supplied is
// between 1 and 2^29-1. The values 19,000-19,999 are excluded as these are explicitly
// reserved for protobuf-internal use by https://developers.google.com/protocol-buffers/docs/proto3.
func protoTagForEntry(e *yang.Entry) (uint32, error) {
	// TODO(robjs): Replace this function with the final implementation
	// once concluded.
	return 1, nil
}

// genListKeyProto generates a protoMsg that describes the proto3 message that represents
// the key of a list for YANG lists. It takes a yangDirectory pointer to the list being
// described, the name of the list, the package name that the list is within, and the
// current generator state. It returnsthe definition of the list key proto.
func genListKeyProto(list *yangDirectory, listName string, listPackage string, state *genState) (*protoMsg, error) {
	// TODO(robjs): Check whether we need to make sure that this is unique.
	n := fmt.Sprintf("%s_Key", listName)
	km := &protoMsg{
		Name:     n,
		YANGPath: list.entry.Path(),
		Enums:    map[string]*protoMsgEnum{},
	}

	definedFieldNames := map[string]bool{}
	ctag := uint32(1)
	for _, k := range strings.Split(list.entry.Key, " ") {
		kf, ok := list.fields[k]
		if !ok {
			return nil, fmt.Errorf("list %s included a key %s did that did not exist", list.entry.Path(), k)
		}

		t, err := state.yangTypeToProtoScalarType(resolveTypeArgs{yangType: kf.Type, contextEntry: kf})
		if err != nil {
			return nil, fmt.Errorf("list %s included a key %s that did not have a valid proto type: %v", list.entry.Path(), k, kf.Type)
		}

		var pt string
		switch {
		case kf.Type.Kind == yang.Yenum && kf.Type.Name == "enumeration":
			enum, err := genProtoEnum(kf)
			if err != nil {
				return nil, fmt.Errorf("error generating type for list key %s, type %s", list.entry.Path(), k, kf.Type)
			}
			pt = makeNameUnique(t.nativeType, definedFieldNames)
			km.Enums[pt] = enum
		default:
			pt = t.nativeType
		}

		km.Fields = append(km.Fields, &protoMsgField{
			Name: makeNameUnique(safeProtoFieldName(k), definedFieldNames),
			Tag:  ctag,
			Type: pt,
		})

		ctag++
	}

	km.Fields = append(km.Fields, &protoMsgField{
		Name: listName,
		Type: fmt.Sprintf("%s.%s", listPackage, listName),
		Tag:  ctag,
	})

	return km, nil
}<|MERGE_RESOLUTION|>--- conflicted
+++ resolved
@@ -53,9 +53,9 @@
 // protoEnum represents an enumeration that is defined at the root of a protobuf
 // package.
 type protoEnum struct {
-	Name        string           // The name of the enum within the protobuf package.
-	Description string           // The description of the enumerated type within the YANG schema, used in comments.
-	Values      map[int64]string // The values that the enumerated type can take.
+	Name        string           // Name is the enumeration's name within the protobuf package.
+	Description string           // Description is a string description of the enumerated type within the YANG schema, used in comments.
+	Values      map[int64]string // Values contains the string names, keyed by enum value, that the enumerated type can take.
 }
 
 // proto3Header describes the header of a Protobuf3 package.
@@ -186,20 +186,6 @@
 	return b.String(), nil
 }
 
-<<<<<<< HEAD
-// writeProto3Msg generates a protobuf message for the *yangDirectory described by msg.
-// it uses the context of other messages to be generated (msgs), and the generator state
-// stored in state to determine names of other messages.  compressPaths indicates whether
-// path compression should be enabled for the code generation. The basePackageName
-// supplied specifies the base package name that is used or the generated protobufs, and
-// the enumPackageName specifies the name of the package which enumerated type defintiions
-// are written to. Returns a string containing the name of the package that the message is
-// within, a string containing the generated code for the protobuf message, a slice of
-// strings containing the child packages that are required by this message and any errors
-// encountered during proto generation.
-func writeProto3Msg(msg *yangDirectory, msgs map[string]*yangDirectory, state *genState, compressPaths bool, basePackageName, enumPackageName string) (string, string, []string, []error) {
-	msgDefs, errs := genProto3Msg(msg, msgs, state, compressPaths, basePackageName, enumPackageName)
-=======
 // generatedProto3Message contains the code for a proto3 message.
 type generatedProto3Message struct {
 	packageName     string   // packageName is the name of the package that the proto3 message is within.
@@ -207,16 +193,20 @@
 	requiredImports []string // requiredImports contains the imports that are required by the generated message.
 }
 
-// writeProto3Msg generates a protobuf message for the yangDirectory described by msg.
-// It uses the context of other messages to be generated (msgs); the generator state
-// (state) - which is used to determine the name of other messages; and the whether
-// path compression is enabled (compressPaths). It returns a generatedProto3Msg which
-// contains the package name that the message is part of, the generated protobuf code
-// and the child packages that should be imported by a package which contains the
-// generated protobuf message.
-func writeProto3Msg(msg *yangDirectory, msgs map[string]*yangDirectory, state *genState, compressPaths bool) (*generatedProto3Message, []error) {
-	msgDefs, errs := genProto3Msg(msg, msgs, state, compressPaths)
->>>>>>> bfaf352d
+// writeProto3Message outputs the generated Protobuf3 code for a particular protobuf message. It takes:
+//  - msg:               The yangDirectory struct that describes a particular protobuf3 message.
+//  - msgs:              The set of other yangDirectory structs, keyed by schema path, that represent the other proto3
+//                       messages to be generated.
+//  - state:             The current generator state.
+//  - compressPaths:     Whether path compression is enabled for the current generation.
+//  - basePackageName:   The base name of the protobuf packages being generated.
+//  - enumPackageName:   The name of the package that enumerated types that are referenced across multiple messages
+//                       are to be stored.
+//  It returns a generatedProto3Message pointer which includes the definition of the proto3 message, particularly the
+//  name of the package it is within, the code for the message, and any imports for packages that are referenced by
+//  the message.
+func writeProto3Msg(msg *yangDirectory, msgs map[string]*yangDirectory, state *genState, compressPaths bool, basePackageName, enumPackageName string) (*generatedProto3Message, []error) {
+	msgDefs, errs := genProto3Msg(msg, msgs, state, compressPaths, basePackageName, enumPackageName)
 	if errs != nil {
 		return nil, errs
 	}
@@ -292,7 +282,7 @@
 		field := msg.fields[name]
 
 		fieldDef := &protoMsgField{
-			Name: makeNameUnique(safeProtoFieldName(name), definedFieldNames),
+			Name: makeNameUnique(safeProtoIdentifierName(name), definedFieldNames),
 		}
 
 		t, err := protoTagForEntry(field)
@@ -327,41 +317,13 @@
 				// there. This allows the message file to import the required
 				// child packages.
 				childpath := strings.Replace(childpkg, ".", "/", -1)
-<<<<<<< HEAD
-				imports = appendEntriesNotIn(imports, []string{childpath})
-				fieldDef.Type = fmt.Sprintf("%s.%s", childpkg, childmsg.name)
-			}
-		case field.IsLeaf() || field.IsLeafList():
-			var protoType mappedType
-			protoType, err = state.yangTypeToProtoType(resolveTypeArgs{yangType: field.Type, contextEntry: field}, basePackageName, enumPackageName)
-			switch {
-			case field.Type.Kind == yang.Yenum && field.Type.Name == "enumeration":
-				// For fields that are enumerations, then we embed an enum within
-				// the Protobuf message. Check for the type of the name to ensure
-				// that this is a simple enumeration leaf, not a typedef.
-				enum, eerr := genProtoEnum(field)
-				if eerr != nil {
-					err = eerr
-				} else {
-					e := makeNameUnique(protoType.nativeType, definedFieldNames)
-					msgDef.Enums[e] = enum
-					fieldDef.Type = e
-				}
-			case field.Type.Kind == yang.Yenum, field.Type.Kind == yang.Yidentityref:
-				// When we have an enumeration that is a typedef, or an identityref then we need
-				// to reference the enumerated package.
-				imports = appendEntriesNotIn(imports, []string{fmt.Sprintf("%s/%s", basePackageName, enumPackageName)})
-				fallthrough
-			default:
-				fieldDef.Type = protoType.nativeType
-=======
 				if _, ok := imports[childpath]; !ok {
 					imports[childpath] = true
 				}
 				fieldDef.Type = fmt.Sprintf("%s.%s", childpkg, childmsg.name)
 			}
 		case field.IsLeaf() || field.IsLeafList():
-			fieldType, enum, err := protoLeafDefinition(field, definedFieldNames, state)
+			fieldType, enum, globalEnum, err := protoLeafDefinition(field, definedFieldNames, state, basePackageName, enumPackageName)
 			if err != nil {
 				errs = append(errs, fmt.Errorf("could not define field %s: %v", field.Path(), err))
 				continue
@@ -370,12 +332,17 @@
 			fieldDef.Type = fieldType
 			if enum != nil {
 				msgDef.Enums[fieldType] = enum
->>>>>>> bfaf352d
+			}
+
+			// Add the global enumeration package if it is referenced by this field.
+			if globalEnum {
+				imports[fmt.Sprintf("%s/%s", basePackageName, enumPackageName)] = true
 			}
 
 			if field.ListAttr != nil {
 				fieldDef.IsRepeated = true
 			}
+
 		default:
 			err = fmt.Errorf("proto: unknown field type in message %s, field %s", msg.name, field.Name)
 		}
@@ -395,8 +362,7 @@
 // writeProtoEnums takes a map of enumerations, described as yangEnum structs, and returns
 // the mapped protobuf enum definition that is required. It skips any identified enumerated
 // type that is a simple enumerated leaf, as these are output as embedded enumerations within
-// each message. It returns a slice of srings containing the generated code, and the slice
-// of errors experienced.
+// each message. It returns a slice of strings containing the generated code.
 func writeProtoEnums(enums map[string]*yangEnum) ([]string, []error) {
 	var errs []error
 	var genEnums []string
@@ -408,8 +374,8 @@
 
 		p := &protoEnum{Name: enum.name}
 		switch {
-		case enum.entry.Type.IdentityBase != nil:
-			// This input enumeration is an identityref leaf. The values are based on
+		case isIdentityrefLeaf(enum.entry):
+			// For an identityref the values are based on
 			// the name of the identities that correspond with the base, and the value
 			// is gleaned from the YANG schema.
 			values := map[int64]string{0: "UNSET"}
@@ -419,7 +385,7 @@
 			// causes an entry earlier in the sequence than others.
 			names := []string{}
 			for _, v := range enum.entry.Type.IdentityBase.Values {
-				names = append(names, safeProtoEnumName(v.Name))
+				names = append(names, safeProtoIdentifierName(v.Name))
 			}
 			sort.Strings(names)
 
@@ -479,7 +445,7 @@
 		}
 		// We always add one to the value that is returned to ensure that
 		// we never redefine value 0.
-		eval[field.Type.Enum.Value(n)+1] = safeProtoEnumName(n)
+		eval[field.Type.Enum.Value(n)+1] = safeProtoIdentifierName(n)
 	}
 
 	// TODO(robjs): Embed an option into the message such that we can persist
@@ -526,33 +492,45 @@
 	return fieldType, listKeyMsg, nil
 }
 
-// protoLeafDefinition takes an input yang.Entry, the current set of defined field names, and the generator state and
-// returns a type name, and an optional enum type that is used for the field.
-func protoLeafDefinition(field *yang.Entry, definedFieldNames map[string]bool, state *genState) (string, *protoMsgEnum, error) {
-	protoType, err := state.yangTypeToProtoType(resolveTypeArgs{yangType: field.Type, contextEntry: field})
+// protoLeafDefinition returns the definition of a leaf within a protobuf message. It takes:
+//  - field:               The yang.Entry corresponding to the field to be mapped.
+//  - definedFieldNames:   The currently defined set of field names within the context of the field.
+//  - state:               The current generator state.
+//  - basePackageName:     The name of the base package for the set of generated protobufs.
+//  - enumPackageName:     The name of the package that global enumerated types are to be written to.
+// It returns:
+//  - The type of the field, as a string.
+//  - An optional protoMsgEnum describing an enumeration to be embedded within the field's parent message.
+//  - A boolean indicating whether the field's type is within the global enumeration package.
+func protoLeafDefinition(field *yang.Entry, definedFieldNames map[string]bool, state *genState, basePackageName, enumPackageName string) (string, *protoMsgEnum, bool, error) {
+	protoType, err := state.yangTypeToProtoType(resolveTypeArgs{yangType: field.Type, contextEntry: field}, basePackageName, enumPackageName)
 	if err != nil {
-		return "", nil, err
+		return "", nil, false, err
 	}
 
 	typeName := protoType.nativeType
+	var isGlobalEnum bool
 	var enum *protoMsgEnum
-	if isEnumerationLeaf(field) {
+	switch {
+	case isEnumerationLeaf(field):
 		// For fields that are simple enumerations within a message, then we embed an enumeration
 		// within the Protobuf message.
 		enum, err = genProtoEnum(field)
 		if err != nil {
-			return "", nil, err
+			return "", nil, false, err
 		}
 
 		typeName = makeNameUnique(protoType.nativeType, definedFieldNames)
-	}
-
-	return typeName, enum, nil
-}
-
-// safeProtoFieldName takes an input string which represents the name of a YANG schema
+	case isEnumType(field.Type):
+		isGlobalEnum = true
+	}
+
+	return typeName, enum, isGlobalEnum, nil
+}
+
+// safeProtoIdentifierName takes an input string which represents the name of a YANG schema
 // element and sanitises for use as a protobuf field name.
-func safeProtoFieldName(name string) string {
+func safeProtoIdentifierName(name string) string {
 	// YANG identifiers must match the definition:
 	//    ;; An identifier MUST NOT start with (('X'|'x') ('M'|'m') ('L'|'l'))
 	//       identifier          = (ALPHA / "_")
@@ -569,17 +547,6 @@
 	return replacer.Replace(name)
 }
 
-// safeProtoEnumName takes na input string which represents the name of a YANG enumeration
-// value, or identity name, and sanitises it for use in a protobuf schema.
-func safeProtoEnumName(name string) string {
-	replacer := strings.NewReplacer(
-		".", "_",
-		"*", "_",
-		"/", "_",
-	)
-	return replacer.Replace(name)
-}
-
 // fieldTag returns a protobuf tag value for the entry e. The tag value supplied is
 // between 1 and 2^29-1. The values 19,000-19,999 are excluded as these are explicitly
 // reserved for protobuf-internal use by https://developers.google.com/protocol-buffers/docs/proto3.
@@ -629,7 +596,7 @@
 		}
 
 		km.Fields = append(km.Fields, &protoMsgField{
-			Name: makeNameUnique(safeProtoFieldName(k), definedFieldNames),
+			Name: makeNameUnique(safeProtoIdentifierName(k), definedFieldNames),
 			Tag:  ctag,
 			Type: pt,
 		})
