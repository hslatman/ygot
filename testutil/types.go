--- conflicted
+++ resolved
@@ -91,22 +91,16 @@
 func (Binary) IsTestUnion2()     {}
 func (UnionBool) IsTestUnion2()  {}
 
-<<<<<<< HEAD
-func (String) Is_UnionLeafTypeSimple() {}
-func (Uint32) Is_UnionLeafTypeSimple() {}
-func (Binary) Is_UnionLeafTypeSimple() {}
-
-func (String) IsExampleUnion()       {}
-func (Float64) IsExampleUnion()      {}
-func (Int64) IsExampleUnion()        {}
-func (Bool) IsExampleUnion()         {}
-func (YANGEmpty) IsExampleUnion()    {}
-func (Binary) IsExampleUnion()       {}
-func (*Unsupported) IsExampleUnion() {}
-
-func (*Unsupported) IsU() {}
-=======
 func (UnionString) Is_UnionLeafTypeSimple() {}
 func (UnionUint32) Is_UnionLeafTypeSimple() {}
 func (Binary) Is_UnionLeafTypeSimple()      {}
->>>>>>> 5905fe05
+
+func (UnionString) IsExampleUnion()       {}
+func (UnionFloat64) IsExampleUnion()      {}
+func (UnionInt64) IsExampleUnion()        {}
+func (UnionBool) IsExampleUnion()         {}
+func (YANGEmpty) IsExampleUnion()         {}
+func (Binary) IsExampleUnion()            {}
+func (*UnionUnsupported) IsExampleUnion() {}
+
+func (*UnionUnsupported) IsU() {}